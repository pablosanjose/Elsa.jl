#######################################################################
# Kernel Polynomial Method : momenta
#######################################################################
struct MomentaKPM{T,B<:Tuple}
    μlist::Vector{T}
    bandbracket::B
end
struct KPMBuilder{T,K}
    μlist::Vector{T}
    ket::K
    ket0::K
    ket1::K
    ket2::K
    ketL::K
end
KPMBuilder(μlist, ket) =
    KPMBuilder(μlist, ket, similar(ket), similar(ket), similar(ket), similar(ket))
"""
    momentaKPM(h::AbstractMatrix, A = I; ket = missing, order = 10, randomkets = 1, bandrange = missing)
<<<<<<< HEAD
Compute the Kernel Polynomial Method (KPM) momenta `μ_n = ⟨ket|A T_n(h)|ket⟩/⟨ket|ket⟩`
where `T_n(x)` is the Chebyshev polynomial of order `n`, for a given `ket::AbstractVector`,
hamiltonian `h`, and observable `A`.
If `ket` is `missing`, momenta are computed by means of a stochastic trace `μ_n = Tr[A
T_n(h)] ≈ ∑ₐ⟨a|A T_n(h)|a⟩/N` over `N = randomkets` normalized random `|a⟩`. Furthermore,
the trace over a specific set of kets can also be computed; in this case
`ket::AbstractMatrix` must be a matrix where the columns are the kets involved in the
calculation.
The order of the Chebyshev expansion is `order`. The `bandbrange = (ϵmin, ϵmax)` should
completely encompass the full bandwidth of `hamiltonian`. If `bandbrange` is `missing` it is
computed automatically using `ArnoldiMethods` (must be loaded).
=======

Compute the Kernel Polynomial Method (KPM) momenta `μ_n = ⟨ket|A T_n(h)|ket⟩/⟨ket|ket⟩` where `T_n(x)` 
is the Chebyshev polynomial of order `n`, for a given `ket::AbstractVector`, hamiltonian `h`, and 
observable `A`. If `ket` is `missing`, momenta are computed by means of a stochastic trace
`μ_n = Tr[A T_n(h)] ≈ ∑ₐ⟨a|A T_n(h)|a⟩/N` over `N = randomkets` normalized random `|a⟩`. 
Furthermore, the trace over a specific set of kets can also be computed; in this case
`ket::AbstractMatrix` must be a matrix where the columns are the kets involved in the calculation.

The order of the Chebyshev expansion is `order`. The `bandbrange = (ϵmin, ϵmax)` should completely encompass 
the full bandwidth of `hamiltonian`. If `missing` it is computed automatically using `ArnoldiMethods` (must be loaded).

>>>>>>> c7d13db6
# Example
```
julia> h = LatticePresets.cubic() |> hamiltonian(hopping(1)) |> unitcell(region = RegionPresets.sphere(10));
julia> momentaKPM(bloch(h), bandrange = (-6,6))
Elsa.MomentaKPM{Float64}([0.9594929736144973, -0.005881595972403821, -0.4933354572913581, 0.00359537502632597, 0.09759451291347333, -0.0008081453185250322, -0.00896262538765363, 0.00048205637037715177, -0.0003705198310034668, 9.64901673962623e-20, 9.110915988898614e-18], (0.0, 6.030150753768845))
```
"""
function momentaKPM(h::AbstractMatrix{Tv}, A = one(Tv) * I;
                    ket = missing, randomkets = 1, order = 10, bandrange = missing) where {Tv}
    μlist = zeros(promote_type(eltype(h), eltype(A)), order + 1)
    bandbracket = bandbracketKPM(h, bandrange)
    ket´ = ket === missing ? Vector{Tv}(undef, size(h, 2)) : ket
    builder = KPMBuilder(μlist, ket´)
    if ket === missing
        @showprogress for n in 1:randomkets
            randomize!(builder.ket)
            addmomentaKPM!(builder, h, A, bandbracket)
        end
        μlist ./= randomkets
    else
        addmomentaKPM!(builder, h, A, bandbracket)
        μlist ./= size(h,2)  # Issue 1: Discussion.
    end
    return MomentaKPM(jackson!(μlist), bandbracket)
end

function addmomentaKPM!(b::KPMBuilder, h, A::UniformScaling, bandbracket)
    μlist, ket, ket0, ket1, ket2 = b.μlist, b.ket, b.ket0, b.ket1, b.ket2
    order = length(μlist) - 1
    ket0 .= ket
    mulscaled!(ket1, h, ket0, bandbracket)
    μlist[1]  += μ0 = 1.0
    μlist[2]  += μ1 = proj(ket0, ket1)
    for n in 3:2:(order+1)
        μlist[n] += 2 * proj(ket1, ket1) - μ0
        n + 1 > order + 1 && break
        mulscaled!(ket2, h, ket1, bandbracket)
        @. ket2 = 2 * ket2 - ket0
        μlist[n + 1] += 2 * proj(ket2, ket1) - μ1
        ket0, ket1, ket2 = ket1, ket2, ket0
    end
    A.λ ≈ 1 || (μlist .*= A.λ)
    return μlist
end

function addmomentaKPM!(b::KPMBuilder, h, A::AbstractMatrix, bandbracket)
    μlist, ket, ket0, ket1, ket2, ketL = b.μlist, b.ket, b.ket0, b.ket1, b.ket2, b.ketL
    order = length(μlist) - 1
    ket0 .= ket
    mul!(ketL, A', ket)
    mulscaled!(ket1, h, ket0, bandbracket)
    μlist[1] += proj(ketL, ket0)
    μlist[2] += proj(ketL, ket1)
    for n in 3:(order+1)
        mulscaled!(ket2, h, ket1, bandbracket)
        @. ket2 = 2 * ket2 - ket0
        μlist[n] += proj(ketL, ket2)
        n + 1 > order + 1 && break
        ket0, ket1, ket2 =  ket1, ket2, ket0
    end
    return μlist
end

function mulscaled!(y, h, x, (center, halfwidth))
    mul!(y, h, x)
    @. y = (y - center * x) / halfwidth
    return y
end

proj(ket1, ket2) = dot(vec(ket1), vec(ket2)) # This is equivalent to tr(ket1'*ket2) for matrices, and ket1'*ket2 for vectors

function randomize!(v::AbstractVector{<:Complex})
    normalization = sqrt(length(v))
    for i in eachindex(v)
        v[i] = exp(2 * π * 1im * rand()) / normalization
    end
    return v
end

function randomize!(v::AbstractVector{<:Real})
    for i in eachindex(v)
        v[i] = randn()
    end
    normalize!(v)
    return v
end

function jackson!(μ::AbstractVector)
    order = length(μ) - 1
    for n in eachindex(μ)
        μ[n] *= ((order - n + 1) * cos(π * n / (order + 1)) +
                sin(π * n / (order + 1)) * cot(π / (order + 1))) / (order + 1)
    end
    return μ
end

function bandbracketKPM(h, ::Missing)
    @warn "Computing spectrum bounds... Consider using the `bandrange` kwargs for faster performance."
    checkloaded(:ArnoldiMethod)
    decompl, _ = Main.ArnoldiMethod.partialschur(h, nev=1, tol=1e-4, which = Main.ArnoldiMethod.LR());
    decomps, _ = Main.ArnoldiMethod.partialschur(h, nev=1, tol=1e-4, which = Main.ArnoldiMethod.SR());
    ϵmax = real(decompl.eigenvalues[1])
    ϵmin = real(decomps.eigenvalues[1])
    @warn  "Computed bandrange = ($ϵmin, $ϵmax)"
    return bandbracketKPM(h, (ϵmin, ϵmax))
end

bandbracketKPM(h, (ϵmin, ϵmax), pad = 0.01) = ((ϵmax + ϵmin) / 2.0, (ϵmax - ϵmin) / (2.0 - pad))

#######################################################################
# Kernel Polynomial Method : observables
#######################################################################
"""
    dosKPM(h::AbstractMatrix; resolution = 2, kw...)
Compute, using the Kernel Polynomial Method (KPM), the local density of states `ρ(ϵ) =
⟨ket|δ(ϵ-h)|ket⟩/⟨ket|ket⟩` for a given `ket::AbstractVector` and hamiltonian `h`, or the
global density of states `ρ(ϵ) = Tr[δ(ϵ-h)]` if `ket` is `missing`. If `ket` is an
`AbstractMatrix` it evaluates the trace over the set of kets in `ket` (see `momentaKPM` and
its options `kw` for further details). A tuple of energy points
`xk` and `ρ` values is returned where the number of energy points `xk` is `order *
resolution`, rounded to the closest integer.
"""

dosKPM(h::AbstractMatrix; resolution = 2, kw...) = densityKPM(momentaKPM(h; kw...); resolution = resolution)

"""
    densityKPM(h::AbstractMatrix, A; resolution = 2, kw...)
Compute, using the Kernel Polynomial Method (KPM), the local spectral density of an operator
`A` `ρ_A(ϵ) = ⟨ket|A δ(ϵ-h)|ket⟩/⟨ket|ket⟩` for a given `ket::AbstractVector` and
hamiltonian `h`, or the global spectral density `ρ_A(ϵ) = Tr[A δ(ϵ-h)]` if `ket` is
`missing`. If `ket` is an `AbstractMatrix` it evaluates the trace over the set of kets in
`ket` (see `momentaKPM` and its options `kw` for further details). A tuple of energy points
`xk` and `ρ_A` values is returned where the number of energy points `xk` is `order *
resolution`, rounded to the closest integer.
    densityKPM(momenta::MomentaKPM; resolution = 2)
Same as above with the KPM momenta as input (see `momentaKPM`).
"""

densityKPM(h::AbstractMatrix, A; resolution = 2, kw...) =
    real.(densityKPM(momentaKPM(h, A; kw...); resolution = resolution))

function densityKPM(momenta::MomentaKPM{T}; resolution = 2) where {T}
    checkloaded(:FFTW)
    (center, halfwidth) = momenta.bandbracket
    numpoints = round(Int, length(momenta.μlist) * resolution)
    ρlist = zeros(T, numpoints)
    copyto!(ρlist, momenta.μlist)
    Main.FFTW.r2r!(ρlist, Main.FFTW.REDFT01, 1)  # DCT-III in FFTW
    xk = [cos(π * (k + 0.5) / numpoints) for k in 0:numpoints - 1]
    @. ρlist = center + halfwidth * ρlist / (π * sqrt(1.0 - xk^2))
    @. xk = center + halfwidth * xk
    return xk, ρlist
end

"""
averageKPM(h::AbstractMatrix, A; kBT = 0, Ef = 0, kw...)
Compute, using the Kernel Polynomial Method (KPM), the thermal expectation value `<A> = Σ_k
f(E_k) <k|A|k> =  ∫dE f(E) Tr [A δ(E-H)] = Tr [A f(H)]` for a given hermitian operator `A`
and a hamiltonian `h` (see `momentaKPM` and its options `kw` for further details).
`f(E)` is the Fermi-Dirac distribution function, `kBT` is the temperature in energy
units and `Ef` the Fermi energy.
# Example
```
julia> h = LatticePresets.cubic() |> hamiltonian(hopping(1)) |> unitcell(region = RegionPresets.sphere(10)) |> flatten;
julia> hij = LatticePresets.cubic() |> hamiltonian(hopping(.5)) |> unitcell(region = RegionPresets.sphere(10)) |> flatten;
julia> averageKPM(bloch(h), bloch(hij), kBT = 0, randomkets = 200, order = 5000, bandrange =  (-12, 12))
 """

averageKPM(h::AbstractMatrix, A; kBT = 0, Ef = 0, kw...) = averageKPM(momentaKPM(h, A; kw...); kBT = kBT, Ef = Ef)

function averageKPM(momenta::MomentaKPM{T}; kBT = 0.0, Ef = 0.0) where {T}
    (center, halfwidth) = momenta.bandbracket
    order = length(momenta.μlist) - 1
    if !iszero(kBT)
        @warn "Finite temperature requires numerical evaluation of the integrals"
        checkloaded(:QuadGK)
    end
    meanlist = [_intαn(n, Ef, kBT, center, halfwidth) for n in 0:order]
    jackson!(meanlist)
    return sum(meanlist .* momenta.μlist)
end

# Issue 2: Unexpected behaviour. 

function _intαn(n, Ef, kBT, center, halfwidth)
    kBT´ = kBT / halfwidth;
    Ef´ = (Ef - center) / halfwidth;
    if kBT´ == 0
        int = n == 0 ? 0.5+asin(Ef´)/π : -2.0*sin(n*acos(Ef´))/(n*π)
    else
        η = 1e-10
        int = Main.QuadGK.quadgk(E´ -> αn(n, E´, Ef´, kBT´), -1.0+η, 1.0-η, atol= 1e-10, rtol=1e-10)[1]
    end
    return int
end

αn(n, E´, Ef´, kBT´) = fermifun(E´, Ef´, kBT´) * 2/(π*(1-E´^2)^(1/2)) * chebypol(n, E´) / (1+(n == 0 ? 1 : 0))

fermifun(E´, Ef´, kBT´) = kBT´ == 0 ? (E´<Ef´ ? 1 : 0) : (1/(1+exp((E´-Ef´)/(kBT´))))

function chebypol(m::Int, x::T) where {T<:Number}
    cheby0 = one(T)
    cheby1 = x
    if m == 0
        chebym = cheby0
    elseif m == 1
        chebym = cheby1
    else
        for i in 2:m
            chebym = 2x * cheby1 - cheby0
            cheby0, cheby1 = cheby1, chebym
        end
    end
    return chebym
end<|MERGE_RESOLUTION|>--- conflicted
+++ resolved
@@ -17,19 +17,6 @@
     KPMBuilder(μlist, ket, similar(ket), similar(ket), similar(ket), similar(ket))
 """
     momentaKPM(h::AbstractMatrix, A = I; ket = missing, order = 10, randomkets = 1, bandrange = missing)
-<<<<<<< HEAD
-Compute the Kernel Polynomial Method (KPM) momenta `μ_n = ⟨ket|A T_n(h)|ket⟩/⟨ket|ket⟩`
-where `T_n(x)` is the Chebyshev polynomial of order `n`, for a given `ket::AbstractVector`,
-hamiltonian `h`, and observable `A`.
-If `ket` is `missing`, momenta are computed by means of a stochastic trace `μ_n = Tr[A
-T_n(h)] ≈ ∑ₐ⟨a|A T_n(h)|a⟩/N` over `N = randomkets` normalized random `|a⟩`. Furthermore,
-the trace over a specific set of kets can also be computed; in this case
-`ket::AbstractMatrix` must be a matrix where the columns are the kets involved in the
-calculation.
-The order of the Chebyshev expansion is `order`. The `bandbrange = (ϵmin, ϵmax)` should
-completely encompass the full bandwidth of `hamiltonian`. If `bandbrange` is `missing` it is
-computed automatically using `ArnoldiMethods` (must be loaded).
-=======
 
 Compute the Kernel Polynomial Method (KPM) momenta `μ_n = ⟨ket|A T_n(h)|ket⟩/⟨ket|ket⟩` where `T_n(x)` 
 is the Chebyshev polynomial of order `n`, for a given `ket::AbstractVector`, hamiltonian `h`, and 
@@ -41,7 +28,6 @@
 The order of the Chebyshev expansion is `order`. The `bandbrange = (ϵmin, ϵmax)` should completely encompass 
 the full bandwidth of `hamiltonian`. If `missing` it is computed automatically using `ArnoldiMethods` (must be loaded).
 
->>>>>>> c7d13db6
 # Example
 ```
 julia> h = LatticePresets.cubic() |> hamiltonian(hopping(1)) |> unitcell(region = RegionPresets.sphere(10));
