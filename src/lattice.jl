--- conflicted
+++ resolved
@@ -119,17 +119,9 @@
 
 nsources(s::Slink) = size(s.rdr, 2)
 sources(s::Slink) = 1:nsources(s)
-<<<<<<< HEAD
-targetrange(s::Slink, src) = isempty(s) ? (1:0) : ((s.srcpointers[src]):(s.srcpointers[src+1]-1))
-
-neighbors(s::Slink, src) = (s.targets[j] for j in targetrange(s, src))
-neighbors_rdr(s::Slink, src) = ((s.targets[j], s.rdr[j]) for j in targetrange(s, src))
-neighbors_rdr(s::Slink) = zip(s.targets, s.rdr)
-=======
 neighbors(s::Slink, src) = (rowvals(s.rdr)[j] for j in nzrange(s.rdr, src))
 neighbors_rdr(s::Slink, src) = ((rowvals(s.rdr)[j], nonzeros(s.rdr)[j]) for j in nzrange(s.rdr, src))
 neighbors_rdr(s::Slink) = zip(s.rdr.rowval, s.rdr.nzval)
->>>>>>> 2c899ce3
 
 _rdr(r1, r2) = (0.5 * (r1 + r2), r2 - r1)
 
