#######################################################################
# Hamiltonian
#######################################################################
struct HamiltonianHarmonic{L,M,A<:AbstractMatrix{M}}
    dn::SVector{L,Int}
    h::A
end

HamiltonianHarmonic{L,M,A}(dn::SVector{L,Int}, n::Int, m::Int) where {L,M,A<:SparseMatrixCSC{M}} =
    HamiltonianHarmonic(dn, sparse(Int[], Int[], M[], n, m))

HamiltonianHarmonic{L,M,A}(dn::SVector{L,Int}, n::Int, m::Int) where {L,M,A<:Matrix{M}} =
    HamiltonianHarmonic(dn, zeros(M, n, m))

struct Hamiltonian{LA<:AbstractLattice,L,M,A<:AbstractMatrix,
                   H<:HamiltonianHarmonic{L,M,A},F<:Union{Missing,Field},
                   O<:Tuple{Vararg{Tuple{Vararg{NameType}}}}} <: AbstractMatrix{M}
    lattice::LA
    harmonics::Vector{H}
    field::F
    orbitals::O
end

function Hamiltonian(lat, hs::Vector{H}, field, orbs, n::Int, m::Int) where {L,M,H<:HamiltonianHarmonic{L,M}}
    sort!(hs, by = h -> abs.(h.dn))
    if isempty(hs) || !iszero(first(hs).dn)
        pushfirst!(hs, H(zero(SVector{L,Int}), empty_sparse(M, n, m)))
    end
    return Hamiltonian(lat, hs, field, orbs)
end

Base.show(io::IO, ham::Hamiltonian) = show(io, MIME("text/plain"), ham)
function Base.show(io::IO, ::MIME"text/plain", ham::Hamiltonian)
    i = get(io, :indent, "")
    print(io, i, summary(ham), "\n",
"$i  Bloch harmonics  : $(length(ham.harmonics)) ($(displaymatrixtype(ham)))
$i  Harmonic size    : $((n -> "$n × $n")(nsites(ham)))
$i  Orbitals         : $(displayorbitals(ham))
$i  Element type     : $(displayelements(ham))
$i  Onsites          : $(nonsites(ham))
$i  Hoppings         : $(nhoppings(ham))
$i  Coordination     : $(nhoppings(ham) / nsites(ham))")
    ioindent = IOContext(io, :indent => string("  "))
    issuperlattice(ham.lattice) && print(ioindent, "\n", ham.lattice.supercell)
end

Base.summary(h::Hamiltonian{LA}) where {E,L,LA<:Lattice{E,L}} =
    "Hamiltonian{<:Lattice} : $(latdim(h))D Hamiltonian on a $(L)D Lattice in $(E)D space"

Base.summary(::Hamiltonian{LA}) where {E,L,T,L´,LA<:Superlattice{E,L,T,L´}} =
    "Hamiltonian{<:Superlattice} : $(L)D Hamiltonian on a $(L´)D Superlattice in $(E)D space"

Base.eltype(::Hamiltonian{<:Any,<:Any,M}) where {M} = M

displaymatrixtype(h::Hamiltonian) = displaymatrixtype(matrixtype(h))
displaymatrixtype(::Type{<:SparseMatrixCSC}) = "SparseMatrixCSC, sparse"
displaymatrixtype(::Type{<:Array}) = "Matrix, dense"
displaymatrixtype(A::Type{<:AbstractArray}) = string(A)
displayelements(h::Hamiltonian) = displayelements(blocktype(h))
displayelements(::Type{S}) where {N,T,S<:SMatrix{N,N,T}} = "$N × $N blocks ($T)"
displayelements(::Type{T}) where {T} = "scalar ($T)"
displayorbitals(h::Hamiltonian) =
    replace(replace(string(h.orbitals), "Symbol(\"" => ":"), "\")" => "")

SparseArrays.issparse(h::Hamiltonian{LA,L,M,A}) where {LA,L,M,A<:AbstractSparseMatrix} = true
SparseArrays.issparse(h::Hamiltonian{LA,L,M,A}) where {LA,L,M,A} = false

# Internal API #

latdim(h::Hamiltonian{LA}) where {E,L,LA<:AbstractLattice{E,L}} = L

matrixtype(::Hamiltonian{LA,L,M,A}) where {LA,L,M,A} = A
realtype(::Hamiltonian{<:Any,<:Any,M}) where {M} = real(eltype(M))

# find SVector type that can hold all orbital amplitudes in any lattice sites
orbitaltype(orbs, type::Type{Tv} = Complex{T}) where {E,L,T,Tv} =
    _orbitaltype(SVector{1,Tv}, orbs...)
_orbitaltype(::Type{S}, ::NTuple{D,NameType}, os...) where {N,Tv,D,S<:SVector{N,Tv}} =
    (M = max(N,D); _orbitaltype(SVector{M,Tv}, os...))
_orbitaltype(t::Type{SVector{N,Tv}}) where {N,Tv} = t
_orbitaltype(t::Type{SVector{1,Tv}}) where {Tv} = Tv

# find SMatrix type that can hold all matrix elements between lattice sites
blocktype(orbs, type::Type{Tv}) where {E,L,Tv} =
    _blocktype(orbitaltype(orbs, Tv))
_blocktype(::Type{S}) where {N,Tv,S<:SVector{N,Tv}} = SMatrix{N,N,Tv,N*N}
_blocktype(::Type{S}) where {S<:Number} = S

blocktype(h::Hamiltonian{LA,L,M}) where {LA,L,M} = M

function nhoppings(ham::Hamiltonian)
    count = 0
    for h in ham.harmonics
        count += iszero(h.dn) ? (_nnz(h.h) - _nnzdiag(h.h)) : _nnz(h.h)
    end
    return count
end

function nonsites(ham::Hamiltonian)
    count = 0
    for h in ham.harmonics
        iszero(h.dn) && (count += _nnzdiag(h.h))
    end
    return count
end

_nnz(h::SparseMatrixCSC) = nnz(h)
_nnz(h::Matrix) = count(!iszero, h)

function _nnzdiag(s::SparseMatrixCSC)
    count = 0
    rowptrs = rowvals(s)
    for col in 1:size(s,2)
        for ptr in nzrange(s, col)
            rowptrs[ptr] == col && (count += 1; break)
        end
    end
    return count
end
_nnzdiag(s::Matrix) = count(!iszero, s[i,i] for i in 1:minimum(size(s)))

nsites(h::Hamiltonian) = isempty(h.harmonics) ? 0 : nsites(first(h.harmonics))
nsites(h::HamiltonianHarmonic) = size(h.h, 1)

sanitize_orbs(o::Union{Val,NameType,Integer}, names::NTuple{N}) where {N} =
    ntuple(n -> sanitize_orbs(o), Val(N))
sanitize_orbs(o::NTuple{M,Union{NameType,Integer}}, names::NTuple{N}) where {M,N} =
    (ont = nametype.(o); ntuple(n -> ont, Val(N)))
sanitize_orbs(o::Missing, names) = sanitize_orbs((:a,), names)
sanitize_orbs(o::Pair, names) = sanitize_orbs((o,), names)
sanitize_orbs(os::NTuple{M,Pair}, names::NTuple{N}) where {N,M} =
    ntuple(Val(N)) do n
        for m in 1:M
            first(os[m]) == names[n] && return sanitize_orbs(os[m])
        end
        return (:a,)
    end
sanitize_orbs(os::NTuple{M,Any}, names::NTuple{N}) where {N,M} =
    ntuple(n -> n > M ? (:a,) : sanitize_orbs(os[n]), Val(N))

sanitize_orbs(p::Pair) = sanitize_orbs(last(p))
sanitize_orbs(o::Integer) = (nametype(o),)
sanitize_orbs(o::NameType) = (o,)
sanitize_orbs(o::Val{N}) where {N} = ntuple(_ -> :a, Val(N))
sanitize_orbs(o::NTuple{N,Union{Integer,NameType}}) where {N} = nametype.(o)
sanitize_orbs(p) = throw(ArgumentError("Wrong format for orbitals, see `hamiltonian`"))

# External API #
"""
    hamiltonian(lat[, model]; orbitals, field, type)

Create a `Hamiltonian` by additively applying `model::TighbindingModel` to the lattice `lat`
(see `hopping` and `onsite` for details on building tightbinding models).

The number of orbitals on each sublattice can be specified by the keyword `orbitals`
(otherwise all sublattices have one orbital by default). The following, and obvious
combinations, are possible formats for the `orbitals` keyword:

    orbitals = :a                # all sublattices have 1 orbital named :a
    orbitals = (:a,)             # same as above
    orbitals = (:a, :b, 3)       # all sublattices have 3 orbitals named :a and :b and :3
    orbitals = ((:a, :b), (:c,)) # first sublattice has 2 orbitals, second has one
    orbitals = ((:a, :b), :c)    # same as above
    orbitals = (Val(2), Val(1))  # same as above, with automatic names
    orbitals = (:A => (:a, :b), :D => :c) # sublattice :A has two orbitals, :D and rest have one
    orbitals = :D => Val(4)      # sublattice :D has four orbitals, rest have one

The matrix sizes of tightbinding `model` must match the orbitals specified. Internally, we
define a block size `N = max(num_orbitals)`. If `N = 1` (all sublattices with one orbital)
the the Hamiltonian element type is `type`. Otherwise it is `SMatrix{N,N,type}` blocks,
padded with the necessary zeros as required. Keyword `type` is `Complex{T}` by default,
where `T` is the number type of `lat`.

Advanced use: if a `field = f(r,dr,h)` function is given, it will modify the hamiltonian
element `h` operating on sites `r₁` and `r₂`, where `r = (r₁ + r₂)/2` and `dr = r₂ - r₁`.
In combination with `supercell`, it allows to do matrix-free operations including position-
dependent perturbations (e.g. disorder, gauge fields).

    h(ϕ₁, ϕ₂, ...)
    h((ϕ₁, ϕ₂, ...))

Build the Bloch Hamiltonian matrix `bloch(h, (ϕ₁, ϕ₂, ...))` of a `h::Hamiltonian` on an
`L`D lattice. (See also `bloch!` for a non-allocating version of `bloch`.)

    hamiltonian(lat, [model,] funcmodel::Function; kw...)

For a function of the form `funcmodel(;params...)::TightbindingModel`, produce a
`h::ParametricHamiltonian` that efficiently generates a `Hamiltonian` with model `model +
funcmodel(;params...)` when calling it as in `h(;params...)` (using specific parameters as
keyword arguments `params`). Additionally, `h(ϕ₁, ϕ₂, ...; params...)` generates the
corresponding Bloch Hamiltonian matrix (equivalent to `h(;params...)(ϕ₁, ϕ₂, ...)`).

It's important to note that `params` keywords in the definition of `funcmodel` must have
default values, as in `model(;o = 1) = onsite(o)`.

    lat |> hamiltonian([func, model]; kw...)

Functional form of `hamiltonian`, equivalent to `hamiltonian(lat, ...; ...)`

# Indexing

Indexing into a Hamiltonian `h` works as follows. Access the `HamiltonianHarmonic` matrix at
a given `dn::NTuple{L,Int}` with `h[dn]`. Assign `v` into element `(i,j)` of said matrix
with `h[dn][i,j] = v` or `h[dn, i, j] = v`. Broadcasting with vectors of indices `is` and
`js` is supported, `h[dn][is, js] = v_matrix`.

To add an empty harmonic with a given `dn::NTuple{L,Int}`, do `push!(h, dn)`. To delete it,
do `deleteat!(h, dn)`.

# Examples
```jldoctest
julia> h = hamiltonian(LatticePresets.honeycomb(), hopping(@SMatrix[1 2; 3 4], range = 1/√3), orbitals = Val(2))
Hamiltonian{<:Lattice} : 2D Hamiltonian on a 2D Lattice in 2D space
  Bloch harmonics  : 5 (SparseMatrixCSC, sparse)
  Harmonic size    : 2 × 2
  Orbitals         : ((:a, :a), (:a, :a))
  Element type     : 2 × 2 blocks (Complex{Float64})
  Onsites          : 0
  Hoppings         : 6
  Coordination     : 3.0

julia> push!(h, (3,3)) # Adding a new Hamiltonian harmonic (if not already present)
Hamiltonian{<:Lattice} : 2D Hamiltonian on a 2D Lattice in 2D space
  Bloch harmonics  : 6 (SparseMatrixCSC, sparse)
  Harmonic size    : 2 × 2
  Orbitals         : ((:a, :a), (:a, :a))
  Element type     : 2 × 2 blocks (Complex{Float64})
  Onsites          : 0
  Hoppings         : 6
  Coordination     : 3.0

julia> h[3,3][1,1] = @SMatrix[1 2; 2 1]; h[3,3] # element assignment
2×2 SparseArrays.SparseMatrixCSC{StaticArrays.SArray{Tuple{2,2},Complex{Float64},2,4},Int64} with 1 stored entry:
  [1, 1]  =  [1.0+0.0im 2.0+0.0im; 2.0+0.0im 1.0+0.0im]

julia> h[3,3][[1,2],[1,2]] .= rand(SMatrix{2,2,Float64}, 2, 2) # Broadcast assignment
2×2 view(::SparseArrays.SparseMatrixCSC{StaticArrays.SArray{Tuple{2,2},Complex{Float64},2,4},Int64}, [1, 2], [1, 2]) with eltype StaticArrays.SArray{Tuple{2,2},Complex{Float64},2,4}:
 [0.271152+0.0im 0.921417+0.0im; 0.138212+0.0im 0.525911+0.0im]  [0.444284+0.0im 0.280035+0.0im; 0.565106+0.0im 0.121869+0.0im]
 [0.201126+0.0im 0.912446+0.0im; 0.372099+0.0im 0.931358+0.0im]  [0.883422+0.0im 0.874016+0.0im; 0.296095+0.0im 0.995861+0.0im]

julia> hopfunc(;k = 0) = hopping(k); hamiltonian(LatticePresets.square(), onsite(1) + hopping(2), hopfunc) # Parametric Hamiltonian
Parametric Hamiltonian{<:Lattice} : 2D Hamiltonian on a 2D Lattice in 2D space
  Bloch harmonics  : 5 (SparseMatrixCSC, sparse)
  Harmonic size    : 1 × 1
  Orbitals         : ((:a,),)
  Elements         : scalars (Complex{Float64})
  Onsites          : 1
  Hoppings         : 4
  Coordination     : 4.0

```
"""
hamiltonian(lat, ts...; orbitals = missing, kw...) =
    _hamiltonian(lat, sanitize_orbs(orbitals, lat.unitcell.names), ts...; kw...)
_hamiltonian(lat::AbstractLattice, orbs; kw...) = _hamiltonian(lat, orbs, TightbindingModel(); kw...)
_hamiltonian(lat::AbstractLattice, orbs, f::Function; kw...) = _hamiltonian(lat, orbs, TightbindingModel(), f; kw...)
_hamiltonian(lat::AbstractLattice, orbs, m::TightbindingModel; type::Type = Complex{numbertype(lat)}, kw...) =
    hamiltonian_sparse(blocktype(orbs, type), lat, orbs, m; kw...)
_hamiltonian(lat::AbstractLattice, orbs, m::TightbindingModel, f::Function;
            type::Type = Complex{numbertype(lat)}, kw...) =
    parametric_hamiltonian(blocktype(orbs, type), lat, orbs, m, f; kw...)

hamiltonian(t::TightbindingModel...; kw...) =
    z -> hamiltonian(z, t...; kw...)
hamiltonian(f::Function, t::TightbindingModel...; kw...) =
    z -> hamiltonian(z, f, t...; kw...)
hamiltonian(h::Hamiltonian) =
    z -> hamiltonian(z, h)

(h::Hamiltonian)(phases...) = bloch(h, phases...)

Base.Matrix(h::Hamiltonian) = Hamiltonian(h.lattice, Matrix.(h.harmonics), h.field, h.orbitals)
Base.Matrix(h::HamiltonianHarmonic) = HamiltonianHarmonic(h.dn, Matrix(h.h))

Base.copy(h::Hamiltonian) = Hamiltonian(h.lattice, copy.(h.harmonics), h.field)
Base.copy(h::HamiltonianHarmonic) = HamiltonianHarmonic(h.dn, copy(h.h))

Base.size(h::Hamiltonian, n) = size(first(h.harmonics).h, n)
Base.size(h::Hamiltonian) = size(first(h.harmonics).h)
Base.size(h::HamiltonianHarmonic, n) = size(h.h, n)
Base.size(h::HamiltonianHarmonic) = size(h.h)

function LinearAlgebra.ishermitian(h::Hamiltonian)
    for hh in h.harmonics
        isnonnegative(hh.dn) || continue
        isassigned(h, -hh.dn) || return false
        hh.h == h[-hh.dn]' || return false
    end
    return true
end


bravais(h::Hamiltonian) = bravais(h.lattice)

issemibounded(h::Hamiltonian) = issemibounded(h.lattice)

# Indexing #

Base.push!(h::Hamiltonian{<:Any,L}, dn::NTuple{L,Int}) where {L} = push!(h, SVector(dn...))
Base.push!(h::Hamiltonian{<:Any,L}, dn::Vararg{Int,L}) where {L} = push!(h, SVector(dn...))
function Base.push!(h::Hamiltonian{<:Any,L,M,A}, dn::SVector{L,Int}) where {L,M,A}
    for hh in h.harmonics
        hh.dn == dn && return hh
    end
    hh = HamiltonianHarmonic{L,M,A}(dn, size(h)...)
    push!(h.harmonics, hh)
    return h
end

Base.getindex(h::Hamiltonian, dn::NTuple) = getindex(h, SVector(dn))
@inline function Base.getindex(h::Hamiltonian{<:Any,L}, dn::SVector{L,Int}) where {L}
    nh = findfirst(hh -> hh.dn == dn, h.harmonics)
    nh === nothing && throw(BoundsError(h, dn))
    return h.harmonics[nh].h
end
Base.getindex(h::Hamiltonian, dn::NTuple, i::Vararg{Int}) = h[dn][i...]
Base.getindex(h::Hamiltonian{LA, L}, i::Vararg{Int}) where {LA,L} = h[zero(SVector{L,Int})][i...]

Base.deleteat!(h::Hamiltonian{<:Any,L}, dn::Vararg{Int,L}) where {L} =
    deleteat!(h, toSVector(dn))
Base.deleteat!(h::Hamiltonian{<:Any,L}, dn::NTuple{L,Int}) where {L} =
    deleteat!(h, toSVector(dn))
function Base.deleteat!(h::Hamiltonian{<:Any,L}, dn::SVector{L,Int}) where {L}
    nh = findfirst(hh -> hh.dn == SVector(dn...), h.harmonics)
    nh === nothing || deleteat!(h.harmonics, nh)
    return h
end

Base.isassigned(h::Hamiltonian, dn::Vararg{Int}) = isassigned(h, SVector(dn))
Base.isassigned(h::Hamiltonian, dn::NTuple) = isassigned(h, SVector(dn))
Base.isassigned(h::Hamiltonian{<:Any,L}, dn::SVector{L,Int}) where {L} =
    findfirst(hh -> hh.dn == dn, h.harmonics) != nothing

#######################################################################
# auxiliary types
#######################################################################
struct IJV{L,M}
    dn::SVector{L,Int}
    i::Vector{Int}
    j::Vector{Int}
    v::Vector{M}
end

struct IJVBuilder{L,M,E,T,O,LA<:AbstractLattice{E,L,T}}
    lat::LA
    orbs::O
    ijvs::Vector{IJV{L,M}}
    kdtrees::Vector{KDTree{SVector{E,T},Euclidean,T}}
end

IJV{L,M}(dn::SVector{L} = zero(SVector{L,Int})) where {L,M} =
    IJV(dn, Int[], Int[], M[])

function IJVBuilder(::Type{M}, lat::AbstractLattice{E,L,T}, orbs) where {E,L,T,M}
    ijvs = IJV{L,M}[]
    kdtrees = Vector{KDTree{SVector{E,T},Euclidean,T}}(undef, nsublats(lat))
    return IJVBuilder(lat, orbs, ijvs, kdtrees)
end

function Base.getindex(b::IJVBuilder{L,M}, dn::SVector{L2,Int}) where {L,L2,M}
    L == L2 || throw(error("Tried to apply an $L2-dimensional model to an $L-dimensional lattice"))
    for e in b.ijvs
        e.dn == dn && return e
    end
    e = IJV{L,M}(dn)
    push!(b.ijvs, e)
    return e
end

Base.length(h::IJV) = length(h.i)
Base.isempty(h::IJV) = length(h) == 0
Base.copy(h::IJV) = IJV(h.dn, copy(h.i), copy(h.j), copy(h.v))

function Base.resize!(h::IJV, n)
    resize!(h.i, n)
    resize!(h.j, n)
    resize!(h.v, n)
    return h
end

Base.push!(h::IJV, (i, j, v)) = (push!(h.i, i); push!(h.j, j); push!(h.v, v))

#######################################################################
# hamiltonian_sparse
#######################################################################
function hamiltonian_sparse(::Type{M}, lat::AbstractLattice{E,L}, orbs, model; field = missing) where {E,L,M}
    builder = IJVBuilder(M, lat, orbs)
    applyterms!(builder, terms(model)...)
    HT = HamiltonianHarmonic{L,M,SparseMatrixCSC{M,Int}}
    n = nsites(lat)
    harmonics = HT[HT(e.dn, sparse(e.i, e.j, e.v, n, n)) for e in builder.ijvs if !isempty(e)]
    return Hamiltonian(lat, harmonics, Field(field, lat), orbs, n, n)
end

applyterms!(builder, terms...) = foreach(term -> applyterm!(builder, term), terms)

function applyterm!(builder::IJVBuilder{L,M}, term::OnsiteTerm) where {L,M}
    lat = builder.lat
    for s in sublats(term, lat)
        is = siterange(lat, s)
        dn0 = zero(SVector{L,Int})
        ijv = builder[dn0]
        offset = lat.unitcell.offsets[s]
        for i in is
            r = lat.unitcell.sites[i]
            vs = orbsized(term(r,r), builder.orbs[s])
            v = padtotype(vs, M)
            term.forcehermitian ? push!(ijv, (i, i, 0.5 * (v + v'))) : push!(ijv, (i, i, v))
        end
    end
    return nothing
end

function applyterm!(builder::IJVBuilder{L,M}, term::HoppingTerm) where {L,M}
    checkinfinite(term)
    lat = builder.lat
    for (s1, s2) in sublats(term, lat)
        is, js = siterange(lat, s1), siterange(lat, s2)
        dns = dniter(term.dns, Val(L))
        for dn in dns
            addadjoint = term.forcehermitian
            foundlink = false
            ijv = builder[dn]
            addadjoint && (ijvc = builder[negative(dn)])
            for j in js
                sitej = lat.unitcell.sites[j]
                rsource = sitej - lat.bravais.matrix * dn
                itargets = targets(builder, term.range, rsource, s1)
                for i in itargets
                    isselfhopping((i, j), (s1, s2), dn) && continue
                    foundlink = true
                    rtarget = lat.unitcell.sites[i]
                    r, dr = _rdr(rsource, rtarget)
                    vs = orbsized(term(r, dr), builder.orbs[s1], builder.orbs[s2])
                    v = padtotype(vs, M)
                    if addadjoint
                        v *= redundancyfactor(dn, (s1, s2), term)
                        push!(ijv, (i, j, v))
                        push!(ijvc, (j, i, v'))
                    else
                        push!(ijv, (i, j, v))
                    end
                end
            end
            foundlink && acceptcell!(dns, dn)
        end
    end
    return nothing
end

orbsized(m, orbs) = orbsized(m, orbs, orbs)
orbsized(m, o1::NTuple{D1}, o2::NTuple{D2}) where {D1,D2} = padtotype(m, SMatrix{D1,D2})

dniter(dns::Missing, ::Val{L}) where {L} = BoxIterator(zero(SVector{L,Int}))
dniter(dns, ::Val) = dns

function targets(builder, range::Real, rsource, s1)
    if !isassigned(builder.kdtrees, s1)
        sites = view(builder.lat.unitcell.sites, siterange(builder.lat, s1))
        (builder.kdtrees[s1] = KDTree(sites))
    end
    targets = inrange(builder.kdtrees[s1], rsource, range)
    targets .+= builder.lat.unitcell.offsets[s1]
    return targets
end

targets(builder, range::Missing, rsource, s1) = eachindex(builder.lat.sublats[s1].sites)

checkinfinite(term) = term.dns === missing && (term.range === missing || !isfinite(term.range)) &&
    throw(ErrorException("Tried to implement an infinite-range hopping on an unbounded lattice"))

isselfhopping((i, j), (s1, s2), dn) = i == j && s1 == s2 && iszero(dn)

# Avoid double-counting hoppings when adding adjoint
redundancyfactor(dn, ss, term) =
    isnotredundant(dn, term) || isnotredundant(ss, term) ? 1.0 : 0.5
isnotredundant(dn::SVector, term) = term.dns !== missing && !iszero(dn)
isnotredundant((s1, s2)::Tuple{Int,Int}, term) = term.sublats !== missing && s1 != s2

#######################################################################
# unitcell/supercell for Hamiltonians
#######################################################################
function supercell(ham::Hamiltonian, args...; kw...)
    slat = supercell(ham.lattice, args...; kw...)
    return Hamiltonian(slat, ham.harmonics, ham.field, ham.orbitals)
end

function unitcell(ham::Hamiltonian{<:Lattice}, args...; kw...)
    sham = supercell(ham, args...; kw...)
    return unitcell(sham)
end

function unitcell(ham::Hamiltonian{LA,L}) where {E,L,T,L´,LA<:Superlattice{E,L,T,L´}}
    lat = ham.lattice
    sc = lat.supercell
    mapping = OffsetArray{Int}(undef, sc.sites, sc.cells.indices...) # store supersite indices newi
    mapping .= 0
    foreach_supersite((s, oldi, olddn, newi) -> mapping[oldi, Tuple(olddn)...] = newi, lat)
    dim = nsites(sc)
    B = blocktype(ham)
    S = typeof(SparseMatrixBuilder{B}(dim, dim))
    harmonic_builders = HamiltonianHarmonic{L´,B,S}[]
    pinvint = pinvmultiple(sc.matrix)
    foreach_supersite(lat) do s, source_i, source_dn, newcol
        for oldh in ham.harmonics
            rows = rowvals(oldh.h)
            vals = nonzeros(oldh.h)
            target_dn = source_dn + oldh.dn
            super_dn = new_dn(target_dn, pinvint)
            wrapped_dn = wrap_dn(target_dn, super_dn, sc.matrix)
            newh = get_or_push!(harmonic_builders, super_dn, dim, newcol)
            for p in nzrange(oldh.h, source_i)
                target_i = rows[p]
                # check: wrapped_dn could exit bounding box along non-periodic direction
                checkbounds(Bool, mapping, target_i, Tuple(wrapped_dn)...) || continue
                newrow = mapping[target_i, Tuple(wrapped_dn)...]
                val = applyfield(ham.field, vals[p], target_i, source_i, source_dn)
                iszero(newrow) || pushtocolumn!(newh.h, newrow, val)
            end
        end
        foreach(h -> finalizecolumn!(h.h), harmonic_builders)
    end
    harmonics = [HamiltonianHarmonic(h.dn, sparse(h.h)) for h in harmonic_builders]
    unitlat = unitcell(lat)
    field = ham.field
    orbs = ham.orbitals
    return Hamiltonian(unitlat, harmonics, field, orbs)
end

<<<<<<< HEAD
function get_or_push!(hs::Vector{HamiltonianHarmonic{L,Tv,SparseMatrixBuilder{B}}}, dn, dim, currentcol) where {L,Tv,B}
=======
function get_or_push!(hs::Vector{<:HamiltonianHarmonic{L,B}}, dn, dim) where {L,B}
>>>>>>> 005f2215
    for h in hs
        h.dn == dn && return h
    end
    newh = HamiltonianHarmonic(dn, SparseMatrixBuilder{B}(dim, dim))
    currentcol > 1 && finalizecolumn!(newh.h, currentcol - 1) # for columns that have been already processed
    push!(hs, newh)
    return newh
end

#######################################################################
# parametric hamiltonian
#######################################################################
struct ParametricHamiltonian{H,F,E,T}
    base::H             # Hamiltonian before applying parametrized model
    hamiltonian::H      # Hamiltonian to update that includes parametrized model
    pointers::Vector{Vector{Tuple{Int,SVector{E,T},SVector{E,T}}}} # val pointers to modify
    f::F                                                           # by f on each harmonic
end

Base.show(io::IO, pham::ParametricHamiltonian) = print(io, "Parametric ", pham.hamiltonian)

function parametric_hamiltonian(::Type{M}, lat::AbstractLattice{E,L,T}, orbs, model, f::F;
                                field = missing) where {M,E,L,T,F<:Function}
    builder = IJVBuilder(M, lat, orbs)
    applyterms!(builder, terms(model)...)
    nels = length.(builder.ijvs) # element counters for each harmonic
    model_f = f()
    applyterms!(builder, terms(model_f)...)
    padright!(nels, 0, length(builder.ijvs)) # in case new harmonics where added
    nels_f = length.(builder.ijvs) # element counters after adding f model
    empties = isempty.(builder.ijvs)
    deleteat!(builder.ijvs, empties)
    deleteat!(nels, empties)
    deleteat!(nels_f, empties)

    base_ijvs = copy.(builder.ijvs) # ijvs for ham without f, but with structural zeros
    zeroM = zero(M)
    for (ijv, nel, nel_f) in zip(base_ijvs, nels, nels_f), p in nel+1:nel_f
        ijv.v[p] = zeroM
    end

    HT = HamiltonianHarmonic{L,M,SparseMatrixCSC{M,Int}}
    n = nsites(lat)
    base_harmonics = HT[HT(e.dn, sparse(e.i, e.j, e.v, n, n)) for e in base_ijvs]
    harmonics = HT[HT(e.dn, sparse(e.i, e.j, e.v, n, n)) for e in builder.ijvs]
    pointers = [getpointers(harmonics[k].h, builder.ijvs[k], nels[k], lat) for k in eachindex(harmonics)]
    base_h = Hamiltonian(lat, base_harmonics, missing, orbs, n, n)
    h = Hamiltonian(lat, harmonics, Field(field, lat), orbs, n, n)
    return ParametricHamiltonian(base_h, h, pointers, f)
end

function getpointers(h::SparseMatrixCSC, ijv, eloffset, lat::AbstractLattice{E,L,T}) where {E,L,T}
    rows = rowvals(h)
    sites = lat.unitcell.sites
    pointers = Tuple{Int,SVector{E,T},SVector{E,T}}[] # (pointer, r, dr)
    nelements = length(ijv)
    for k in eloffset+1:nelements
        row = ijv.i[k]
        col = ijv.j[k]
        for ptr in nzrange(h, col)
            if row == rows[ptr]
                r, dr = _rdr(sites[col], sites[row]) # _rdr(source, target)
                push!(pointers, (ptr, r, dr))
                break
            end
        end
    end
    unique!(first, pointers) # adjoint duplicates lead to repeated pointers... remove.
    return pointers
end

function initialize!(ph::ParametricHamiltonian{H}) where {LA,L,M,A<:SparseMatrixCSC,H<:Hamiltonian{LA,L,M,A}}
    for (bh, h, prdrs) in zip(ph.base.harmonics, ph.hamiltonian.harmonics, ph.pointers)
        vals = nonzeros(h.h)
        vals_base = nonzeros(bh.h)
        for (p,_,_) in prdrs
            vals[p] = vals_base[p]
        end
    end
    return nothing
end

function applyterm!(ph::ParametricHamiltonian{H}, term::TightbindingModelTerm)  where {LA,L,M,A<:SparseMatrixCSC,H<:Hamiltonian{LA,L,M,A}}
    for (h, prdrs) in zip(ph.hamiltonian.harmonics, ph.pointers)
        vals = nonzeros(h.h)
        for (p, r, dr) in prdrs
            v = term(r, dr) # should perhaps be v = orbsized(term(r, dr), orb1, orb2)
            vals[p] += padtotype(v, M)
        end
    end
    return nothing
end

# API #

function (ph::ParametricHamiltonian)(;kw...)
    isempty(kw) && return ph.hamiltonian
    model = ph.f(;kw...)
    initialize!(ph)
    foreach(term -> applyterm!(ph, term), terms(model))
    return ph.hamiltonian
end

(ph::ParametricHamiltonian)(arg, args...; kw...) = ph(;kw...)(arg, args...)

Base.Matrix(h::ParametricHamiltonian) =
    ParametricHamiltonian(Matrix(h.base), Matrix(h.hamiltonian), h.pointers, h.f)

Base.copy(h::ParametricHamiltonian) =
    ParametricHamiltonian(copy(h.base), copy(h.hamiltonian), copy(h.pointers), h.field)

Base.size(h::ParametricHamiltonian, n...) = size(h.hamiltonian, n...)

bravais(ph::ParametricHamiltonian) = bravais(ph.hamiltonian.lattice)

Base.eltype(::ParametricHamiltonian{H}) where {L,M,H<:Hamiltonian{L,M}} = M

#######################################################################
# Bloch routines
#######################################################################
struct SupercellBloch{L,T,H<:Hamiltonian{<:Superlattice}}
    hamiltonian::H
    phases::SVector{L,T}
    axis::Int
end
SupercellBloch(h, ϕs) = SupercellBloch(h, ϕs, 0)

Base.summary(h::SupercellBloch{L,T}) where {L,T} =
    "SupercellBloch{$L)}: Bloch Hamiltonian matrix lazily defined on an $(L)D supercell"

function Base.show(io::IO, sb::SupercellBloch)
    ioindent = IOContext(io, :indent => string("  "))
    print(io, summary(sb), "
  Phases          : $(Tuple(sb.phases))
  Axis            : $(iszero(sb.axis) ? "none" : sb.axis)\n")
    print(ioindent, sb.hamiltonian.lattice.supercell)
end

"""
    bloch!(matrix, h::Hamiltonian, ...)

In-place version of `bloch`. Overwrite `matrix` with the Bloch Hamiltonian matrix of `h` for
the specified Bloch phases `ϕs` (see `bloch` for definition and API).  A conventient way to
obtain a `matrix` is to use `similarmatrix(h)`, which will return an `AbstractMatrix` of the
same type as the Hamiltonian's. Note, however, that matrix need not be of the same type
(e.g. it can be dense, while `h` is sparse, or it could be flat, as from `similarmatrix(h;
flatten = true)`).

# Examples
```
julia> h = LatticePresets.honeycomb() |> hamiltonian(onsite(1), hopping(2));

julia> bloch!(similarmatrix(h), h, (.2,.3), 2)  # velocity operator along `bravais(h)[2]`
2×2 SparseArrays.SparseMatrixCSC{Complex{Float64},Int64} with 4 stored entries:
  [1, 1]  =  1.99001-0.199667im
  [2, 1]  =  1.96013-0.397339im
  [1, 2]  =  1.96013+0.397339im
  [2, 2]  =  1.99001-0.199667im
```

# See also:
    bloch, optimize!, similarmatrix
"""
bloch!(matrix, h, ϕs::Number...) = _bloch!(matrix, h, toSVector(ϕs), 0)
bloch!(matrix, h, ϕs::Tuple, axis = 0) = _bloch!(matrix, h, toSVector(ϕs), axis)
bloch!(matrix, h, ϕs::SVector, axis = 0) = _bloch!(matrix, h, ϕs, axis)
bloch!(matrix, ϕs::Number...) = h -> bloch!(matrix, h, ϕs...)
bloch!(matrix, ϕs::Tuple, axis = 0) = h -> bloch!(matrix, h, ϕs, axis)

function _bloch!(matrix::AbstractMatrix, h::Hamiltonian{<:Lattice,L,M}, ϕs, axis::Number) where {L,M}
    rawmatrix = parent(matrix)
    if iszero(axis)
        _copy!(rawmatrix, first(h.harmonics).h) # faster copy!(dense, sparse) specialization
        add_harmonics!(rawmatrix, h, ϕs, dn -> 1) 
    else
        fill!(rawmatrix, zero(M)) # There is no guarantee of same structure
        add_harmonics!(rawmatrix, h, ϕs, dn -> -im * dn[axis])
    end
    return matrix
end

## WIP!! : implement bloch! (add_harmonics) on flattened target matrix

function _bloch!(matrix::AbstractMatrix, h::Hamiltonian{<:Lattice,L,M}, ϕs, dnfunc::Function) where {L,M}
    prefactor0 = dnfunc(zero(ϕs))
    rawmatrix = parent(matrix)
    if iszero(prefactor0)
        fill!(rawmatrix, zero(M))
    else
        _copy!(rawmatrix, first(h.harmonics).h)
        rmul!(rawmatrix, prefactor0)
    end
    add_harmonics!(rawmatrix, h, ϕs, dnfunc)
    return matrix
end

add_harmonics!(zerobloch, h::Hamiltonian{<:Lattice}, ϕs::SVector{0}, _) = zerobloch

function add_harmonics!(zerobloch, h::Hamiltonian{<:Lattice,L}, ϕs::SVector{L}, dnfunc) where {L}
    ϕs´ = ϕs'
    for ns in 2:length(h.harmonics)
        hh = h.harmonics[ns]
        hhmatrix = hh.h
        prefactor = dnfunc(hh.dn)
        iszero(prefactor) && continue
        ephi = prefactor * cis(-ϕs´ * hh.dn)
        _add!(zerobloch, hhmatrix, ephi)
    end
    return zerobloch
end


"""
    bloch(h::Hamiltonian{<:Lattice}, ϕs::Real...)

Build the Bloch Hamiltonian matrix of `h`, for the specified Bloch phases `ϕs`. In terms of
Bloch wavevector `k`, `ϕs = k * bravais(h)`, it is defined as Overwrite `matrix` with the
Bloch Hamiltonian matrix of `h`, for the specified Bloch phases `ϕs`, defined as
`H(ϕs) = ∑exp(-im * ϕs' * dn) h_dn` where `h_dn` are Bloch harmonics connecting unit cells
at a distance `dR = bravais(h) * dn`.

    bloch(h::Hamiltonian{<:Lattice})

Build the intra-cell Hamiltonian matrix of `h`, without adding any Bloch harmonics.

    bloch(h::Hamiltonian{<:Lattice}, ϕs::NTuple{L,Real}[, axis::Int = 0])

A nonzero `axis` produces the derivative of the Bloch matrix respect to `ϕs[axis]` (i.e. the
velocity operator along this axis), `∂H(ϕs) = ∑ -im * dn[axis] * exp(-im * ϕs' * dn) h_dn`

    bloch(matrix, h::Hamiltonian{<:Lattice}, ϕs::NTuple{L,Real}, dnfunc::Function)

Generalization that applies a prefactor `dnfunc(dn) * exp(im * ϕs' * dn)` to the `dn`
harmonic.

    h |> bloch(ϕs...)
    h(ϕs...)

Functional forms of `bloch`, equivalent to `bloch(h, ϕs...)`

    bloch(h::Hamiltonian{<:Superlattice}, ϕs::Number...)
    bloch(h::Hamiltonian{<:Superlattice}, ϕs::Tuple[, axis = 0])

Build a `SupercellBloch` object that lazily implements the Bloch Hamiltonian in the
`Superlattice` without actually building the matrix (e.g. for matrix-free diagonalization).

# Notes

`bloch` allocates a new matrix on each call. For a non-allocating version of `bloch`, see
`bloch!`.

# Examples
```
julia> h = LatticePresets.honeycomb() |> hamiltonian(onsite(1), hopping(2)) |> bloch(.2,.3)
2×2 SparseArrays.SparseMatrixCSC{Complex{Float64},Int64} with 4 stored entries:
  [1, 1]  =  1.99001-0.199667im
  [2, 1]  =  1.96013-0.397339im
  [1, 2]  =  1.96013+0.397339im
  [2, 2]  =  1.99001-0.199667im
```

# See also:
    bloch!, optimize!, similarmatrix
"""
bloch(ϕs::Number...) = h -> bloch(h, ϕs...)
bloch(ϕs::Tuple, axis = 0) = h -> bloch(h, ϕs, axis)
bloch(h::Hamiltonian{<:Lattice}, args...) = bloch!(similarmatrix(h), h, args...)
bloch(h::Hamiltonian{<:Superlattice}, ϕs::Number...) =
    SupercellBloch(h, toSVector(ϕs))
bloch(h::Hamiltonian{<:Superlattice}, ϕs::Tuple, axis = 0) =
    SupercellBloch(h, toSVector(ϕs), axis)

"""
    similarmatrix(h::Hamiltonian; optimize = true)

Create an uninitialized matrix of the same type of the Hamiltonian's matrix, calling
`optimize!(h)` first if `optimize = true` to produce an optimal work matrix in the sparse
case.
"""
function similarmatrix(h::Hamiltonian; optimize = true)
    optimize && optimize!(h)
    sm = size(h)
    T = eltype(h)
    matrix = similar(h.harmonics[1].h, T, sm[1], sm[2])
    return matrix
end

"""
    optimize!(h::Hamiltonian)

Prepare a sparse Hamiltonian `h` to increase the performance of subsequent calls to
`bloch(h, ϕs...)` and `bloch!(matrix, h, ϕs...)` by minimizing memory reshufflings. It also
adds missing structural zeros to the diagonal to enable shifts by `α*I` (for
shift-and-invert methods).

No optimization will be performed on non-sparse Hamiltonians, or those defined on
`Superlattice`s, for which Bloch Hamiltonians are lazily evaluated.

Note that when calling `similarmatrix(h)` on a sparse `h`, `optimize!` is called first.

# See also:
    bloch, bloch!
"""
function optimize!(ham::Hamiltonian{<:Lattice,L,M,A}) where {LA,L,M,A<:SparseMatrixCSC}
    h0 = first(ham.harmonics)
    n, m = size(h0.h)
    iszero(h0.dn) || throw(ArgumentError("First Hamiltonian harmonic is not the fundamental"))
    nh = length(ham.harmonics)
    builder = SparseMatrixBuilder{M}(n, m)
    for col in 1:m
        for i in eachindex(ham.harmonics)
            h = ham.harmonics[i].h
            for p in nzrange(h, col)
                v = i == 1 ? nonzeros(h)[p] : zero(M)
                row = rowvals(h)[p]
                pushtocolumn!(builder, row, v, false) # skips repeated rows
            end
        end
        pushtocolumn!(builder, col, zero(M), false) # if not present already, add structural zeros to diagonal
        finalizecolumn!(builder)
    end
    ho = sparse(builder)
    copy!(h0.h, ho) # Inject new structural zeros into zero harmonics
    return ham
end
# IDEA: could sum and subtract all harmonics instead
# Tested, it is slower

function optimize!(ham::Hamiltonian{<:Lattice,L,M,A}) where {LA,L,M,A<:AbstractMatrix}
    @warn "Hamiltonian is not sparse. Nothing changed."
    return ham
end

function optimize!(ham::Hamiltonian{<:Superlattice})
    @warn "Hamiltonian is defined on a Superlattice. Nothing changed."
    return ham
end


# """
#     flatten(h::Hamiltonian)
# """

# function flatten(s::SparseMatrixCSC{S}) where {T,N,S<:SMatrix{N,N,T}}
#     dst = sparse(Int[], Int[], T[], N * size(s, 1), N * size(s, 2))
#     _copy!(dst, s)
#     return dst
# end

# flatten(s::Hermitian) = Hermitian(flatten(parent(s)))<|MERGE_RESOLUTION|>--- conflicted
+++ resolved
@@ -527,11 +527,7 @@
     return Hamiltonian(unitlat, harmonics, field, orbs)
 end
 
-<<<<<<< HEAD
 function get_or_push!(hs::Vector{HamiltonianHarmonic{L,Tv,SparseMatrixBuilder{B}}}, dn, dim, currentcol) where {L,Tv,B}
-=======
-function get_or_push!(hs::Vector{<:HamiltonianHarmonic{L,B}}, dn, dim) where {L,B}
->>>>>>> 005f2215
     for h in hs
         h.dn == dn && return h
     end
